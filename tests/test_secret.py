--- conflicted
+++ resolved
@@ -298,19 +298,11 @@
             "api_server_url": "http://1.2.3.4"
         }
     }, config.EmptyConfig,
-<<<<<<< HEAD
         {
             "kubernetes": {
                 "api_server_url": "http://elsewhere"
             }
         })
-    assert secrets["kubernetes"]["api_server_url"] == "http://elsewhere"
-=======
-    {
-        "kubernetes": {
-            "api_server_url": "http://elsewhere"
-        }
-    })
     assert secrets["kubernetes"]["api_server_url"] == "http://elsewhere"
 
 
@@ -427,5 +419,4 @@
         }
     }, config,
         {"myapp": {"token": "baz"}})
-    assert secrets["myapp"]["token"] == "baz"
->>>>>>> fe1d1cf0
+    assert secrets["myapp"]["token"] == "baz"