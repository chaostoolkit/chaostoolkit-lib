# Changelog

## [Unreleased][]
# Added 

* The new dry run with 4 options:
  * --dry=activities run all activities as dry run. (same as the old flag)
  * --dry=actions run all actions as dry run.
  * --dry=probes run all probes as dry run.
  * --dry=pause run all activities with no pausing.
* Added tests

[Unreleased]: https://github.com/chaostoolkit/chaostoolkit-lib/compare/1.21.0...HEAD
### Changed

* Switched from pycodestyle/pylama to `black`, `flake8`, `isort`
* Update CI builds to build, lint, and test
<<<<<<< HEAD
=======
* Allow nesting of secrets
* Secrets loaded from a vault can be overridden by variables
* In secrets testcases, change the os.environ to be a patch, not an assignment within the testcase.
* Add `.github/workflows/close_stale_issues.yaml` to mark issues as `Stale`
after 365 days of inactivity and to close them after 7 days of being marked
`Stale`.
* Run `pyupgrade --py36-plus` across whole project
* Updated `.github/workflows/release.yaml` to check that both `CHANGELOG.md`
and `chaoslib/__init__.py` get updated in line with a new version
* Updated `Makefile` to specify `python3` instead of `python`
>>>>>>> 17aa2cfe

### Added

* Added `.github/workflows/check_pr.yaml` which checks if a PR has modified the
CHANGELOG.md and if it changed/added tests

## [1.21.0][] - 2021-08-23

[1.21.0]: https://github.com/chaostoolkit/chaostoolkit-lib/compare/1.20.0...1.21.0

### Changed

- In `run.py`, changed method names containing `continous` to `continuous`

- In `run.py`, changed variable `continous_hypo_event` to `continuous_hypo_event`

- In `run.py`, changed `Strategy.CONTINOUS` to `Strategy.CONTINUOUS`

- In `types.py`, changed `Strategy.CONTINOUS` to `Strategy.CONTINUOUS`
  **(BREAKING COMPATABILITY)**

- In `types.py`, changed expected `value` from `continously` to
  `continuously`

- In `types.py`, changed expected paramater from `continous_hypothesis_frequency`
  to `continuous_hypothesis_frequency`

- In `test_run.py`, changed method names containing `continous` to `continuous`
  and method names containing `immediatly` to `immediately`

- In `test_run.py`, changed parameter `continous_hypothesis_frequency` to
  `continuous_hypothesis_frequency` and variable strategy from `Strategy.CONTINOUS`
  to `Strategy.CONTINUOUS`

- In `test_run.py`, changed method names containing `continous` to `continuous`

- In `run_handlers.py`, changed method names containing `continous` to `continuous`

- Changed other minor typos

## [1.20.0][] - 2021-08-17

[1.20.0]: https://github.com/chaostoolkit/chaostoolkit-lib/compare/1.19.0...1.20.0

### Added

- Added a new control function, called `validate_control` that takes a
  control declaration and allows the control implementation to validate itself.
  This is useful when you want to ensure your control is well-formed before
  starting to run the experiment. The control validates itself. It's an
  optional control hook, like others. See [#7][7] for context.

[7]: https://github.com/chaostoolkit/chaostoolkit-addons/issues/7

### Changed

- Fix activity name in the logs shown when the Python provider links to an
  unknown function [#223][223]

[223]: https://github.com/chaostoolkit/chaostoolkit-lib/issues/223

### Removed
- Remove the problematic log line from exit.py

While using the safeguards addon, when some safeguard probe fails, sometimes it doesn't stop the experiment and instead continues to run. In some cases it gets completely stuck.

Problem is that the chaostoolkit uses Signals in order to interrupt threads. Sometimes the interrupt exception gets caught by that logger and it just swallows it.
Therefore the experiment continues to run. [#210][ctk210]

[ctk210]: https://github.com/chaostoolkit/chaostoolkit/issues/210

[Unreleased]: https://github.com/chaostoolkit/chaostoolkit-lib/compare/1.19.0...HEAD

## [1.19.0][] - 2021-02-16

[1.19.0]: https://github.com/chaostoolkit/chaostoolkit-lib/compare/1.18.3...1.19.0

### Changed

- Library now requires Python 3.6 [#208][ctk208]

[ctk208]: https://github.com/chaostoolkit/chaostoolkit/issues/208

## [1.18.3][] - 2021-02-16

[1.18.3]: https://github.com/chaostoolkit/chaostoolkit-lib/compare/1.18.2...1.18.3

### Changed

- Fix typo in `setup.cfg` from `install_require` to `install_requires`

## [1.18.2][] - 2021-02-16

[1.18.2]: https://github.com/chaostoolkit/chaostoolkit-lib/compare/1.18.1...1.18.2

### Changed

- Fix release workflow by updating to latest setuptools

## [1.18.1][] - 2021-02-16

[1.18.1]: https://github.com/chaostoolkit/chaostoolkit-lib/compare/1.18.0...1.18.1

### Changed

- Fix release package

## [1.18.0][] - 2021-02-16

[1.18.0]: https://github.com/chaostoolkit/chaostoolkit-lib/compare/1.17.0...1.18.0

### Changed

- Moved from setup.py to declarative setup.cfg [#204][204]
- Moved to pylama from pycodestyle [#205][205]

[204]: https://github.com/chaostoolkit/chaostoolkit-lib/issues/204
[205]: https://github.com/chaostoolkit/chaostoolkit-lib/issues/205

## [1.17.0][] - 2021-02-15

[1.17.0]: https://github.com/chaostoolkit/chaostoolkit-lib/compare/1.16.0...1.17.0

### Added

- Activities can be requested not to be executed on a per activity basis, not
  just as all or none. This can be used by a control to dynamically make
  a decision on what to run.
- Test that demonstrate how to wrap controls into decorators [#197][197]

[197]: https://github.com/chaostoolkit/chaostoolkit-lib/issues/197

### Changed

- Moved from TravisCI to GitHub Workflows [#201][201]

[201]: https://github.com/chaostoolkit/chaostoolkit-lib/issues/201

## [1.16.0][] - 2020-12-02

[1.16.0]: https://github.com/chaostoolkit/chaostoolkit-lib/compare/1.15.1...1.16.0

### Changed

- Allow substitution to keep its original type when done in isolation.
  [#180][180] [#195][195]. So let's assume we have the following configuration:

  ```json
  "configuration": {
      "value": 8
  }
  ```

  We can now use it as an argument of an action:

  ```json
  "provider": {
      "arguments": {
          "quantity": "${value}"
      }
  }
  ```

  Now, the `quantity` argument will indeed be an integer, when it was converted
  to string until now. This works with any support Python objects, whether they
  are scalars or nested.

  If, you have something like this however


  ```json
  "provider": {
      "arguments": {
          "quantity": "I want ${value} apples"
      }
  }
  ```

  This will always remain a string.


[180]: https://github.com/chaostoolkit/chaostoolkit-lib/issues/180
[195]: https://github.com/chaostoolkit/chaostoolkit-lib/issues/195

## [1.15.1][] - 2020-11-02

[1.15.1]: https://github.com/chaostoolkit/chaostoolkit-lib/compare/1.15.0...1.15.1

### Changed

- Fixed a regression where the extra vars were not passed onto configuration
  and secrets for overriding substitution [#192][192]

[192]: https://github.com/chaostoolkit/chaostoolkit-lib/issues/192

## [1.15.0][] - 2020-09-11

[1.15.0]: https://github.com/chaostoolkit/chaostoolkit-lib/compare/1.14.1...1.15.0

### Added

- Raise the `chaoslib.exceptions.InterruptExecution` on `SIGTERM`
- New exception `chaoslib.exceptions.ExperimentExitedException` that can only
  be injected into blocking background activities when we received the SIGUSR2
  signal
- We now inject `chaoslib.exceptions.ExperimentExitedException` into blocking
  background activities when we received the SIGUSR2 signal. This is relying
  on https://docs.python.org/3/c-api/init.html#c.PyThreadState_SetAsyncExc
  There is much we can to interrupt blocking calls and the limit is now reached
  because we have no control over any call that is out of the Python VM (just
  calling `time.sleep()` will get you in that situation). This is a constraint
  we have to live in and this extension authors must keep this in mind when
  they create their blocking calls. [#185][185]

## [1.14.1][] - 2020-09-10

[1.14.1]: https://github.com/chaostoolkit/chaostoolkit-lib/compare/1.14.0...1.14.1

### Added

- SIGTERM signal is now listened for. This triggers the interruption mechanism
  of the experiment.

## [1.14.0][] - 2020-09-09

[1.14.0]: https://github.com/chaostoolkit/chaostoolkit-lib/compare/1.13.1...1.14.0

### Added

- Add two functions to programmatically exit the experiment as soon as feasible
  by the Python VM [#185][185]:
  * `chaoslib.exit.exit_gracefully`: terminates but abides to the rollback strategy
  * `chaoslib.exit.exit_ungracefully`: terminates but bypasses rollbacks entirely
    and does not wait for background actions/probes still running
  This should mostly be useful to have a harsh way to interrupt an execution
  and is therefore an advanced concept with undesirable side effects (though
  Chaos Toolkit tries to do as right as it can).

  CAVEAT: Only works on Unix/Linux systems implementing SIGUSR1/SIGUSR2 signals

[185]: https://github.com/chaostoolkit/chaostoolkit-lib/issues/185


### Changed

- Fix [chaostoolkit#192][chaostoolkit192] to make sure a failing hypothesis
  prevents the method to be executed.

[chaostoolkit192]: https://github.com/chaostoolkit/chaostoolkit/issues/192

## [1.13.1][] - 2020-09-07

[1.13.1]: https://github.com/chaostoolkit/chaostoolkit-lib/compare/1.13.0...1.13.1

### Changed

- Ensure the method is always executed, even when no steady-state was provided
  in the experiment.

## [1.13.0][] - 2020-09-07

[1.13.0]: https://github.com/chaostoolkit/chaostoolkit-lib/compare/1.12.0...1.13.0

### Added

- Steady-state hypothesos runtime strategies can be now set to determine if the
  the hypothesis is executed before/after the method as usual (default behavior)
  or continuously throughout the method too. You can also make it applied
  before or after only, or even only during the method. [#191][191]

[191]: https://github.com/chaostoolkit/chaostoolkit/pull/191

### Changed

- Always pass all secrets to control hookpoints [#187][187]
- Massive refactor of the `run_experiment` function so that it raises now events
  of where it is during the execution so that external plugins to the Chaos
  Toolkit can react and impact the run. This goes beyond mere controls and
  is advanced usage. Still, this is a public interface. [#178][178]
  In theory, this is an internal change only and the `run_experiment` function
  has not changed its API. However, this may have deep impact if you already
  depended on its internals.

[187]: https://github.com/chaostoolkit/chaostoolkit/issues/187
[178]: https://github.com/chaostoolkit/chaostoolkit-lib/issues/178

## [1.12.0][] - 2020-08-17

[1.12.0]: https://github.com/chaostoolkit/chaostoolkit-lib/compare/1.11.1...1.12.0

### Added

- Added ways to override configuration and secrets from var files or passed to
  the chaostoolkit cli [chaostoolkit#175][].

### Changed

- Always ensure the [status][statuses] in the journal is one of
  the specified value, with a default to `"completed"`.

[statuses]: https://docs.chaostoolkit.org/reference/api/journal/#required-properties

[chaostoolkit#175]: https://github.com/chaostoolkit/chaostoolkit/issues/175

## [1.11.1][] - 2020-07-29

[1.11.1]: https://github.com/chaostoolkit/chaostoolkit-lib/compare/1.11.0...1.11.1

### Changed

- Controls can now update/change configuration and secrets on the fly as per
  the specification [#181][181]

[181]: https://github.com/chaostoolkit/chaostoolkit-lib/issues/181

## [1.11.0][] - 2020-07-06

[1.11.0]: https://github.com/chaostoolkit/chaostoolkit-lib/compare/1.10.0...1.11.0

### Added

- Added runtime strategies for rollback as per [chaostoolkit#176][].
  Until now, they were never played
  an activity would fail during the hypothesis or if the execution
  was interrupted from a control. With the strategies, you can now decide
  that they are always applied, never or only when the experiment deviated.
  This is a flag passed to the settings as follows:
  
  ```
  runtime:
    rollbacks:
      strategy: "always|never|default|deviated"
  ```

  The `"default"` strategy remains backward compatible.

  [chaostoolkit#176]: https://github.com/chaostoolkit/chaostoolkit/issues/176

## [1.10.0][] - 2020-06-19

[1.10.0]: https://github.com/chaostoolkit/chaostoolkit-lib/compare/1.9.0...1.10.0

### Added

- Added function to lookup a value in the settings from a dotted path
  key [chaostoolkit#65][65]

[65]: https://github.com/chaostoolkit/chaostoolkit/issues/65

## [1.9.0][] - 2020-04-29

[1.9.0]: https://github.com/chaostoolkit/chaostoolkit-lib/compare/1.8.1...1.9.0

### Added

- Only apply rollbacks if experiment has progressed past the initial steady state hypothesis [#168](168)
- Allow to not verify certificates when connecting to a HTTPS endpoint using [#163](163)
  self-signed certificate.

[168]: https://github.com/chaostoolkit/chaostoolkit-lib/issues/168
[163]: https://github.com/chaostoolkit/chaostoolkit-lib/issues/163

### Added

- Refactored run of the experiment so that we can have multiple run strategies
  such as not running the steady-state hypothesis before or after the method
  but also one strategy so that the steady-state is continuously applied
  during the method, with the option to bail the experiment as soon as it
  deviates. [#149][149]

### Changed

- Potentially breaking. The following functions have moved from
  `chaoslib.experiment` to `chaoslib.run`: `initialize_run_journal`,
  `apply_activities`, `apply_rollbacks`.

[149]: https://github.com/chaostoolkit/chaostoolkit/issues/149

### Changed

- Fix error on empty string variables call [#165][165]

[165]: https://github.com/chaostoolkit/chaostoolkit-lib/issues/165


## [1.8.1][] - 2020-02-20

[1.8.1]: https://github.com/chaostoolkit/chaostoolkit-lib/compare/1.8.0...1.8.1

### Added

- Build and test on Python 3.8

### Changed

- Fix importlib_metadata call [#162][162]

[162]: https://github.com/chaostoolkit/chaostoolkit-lib/issues/162

## [1.8.0][] - 2020-02-20

[1.8.0]: https://github.com/chaostoolkit/chaostoolkit-lib/compare/1.7.1...1.8.0

### Added

- Optional default value for environment variable in configuration
- Warn the user for an action process returning a non-zero exit code 
- Support for process path relative to homedir ~
- Indicate path in validation when path is not found nor executable [#159][159]

### Changed

- Changed the method's one-step minimum requirement. 
  An experiment with an empty method (without any activities) is now valid.

[159]: https://github.com/chaostoolkit/chaostoolkit-lib/issues/159

## [1.7.1][] - 2019-09-27

[1.7.1]: https://github.com/chaostoolkit/chaostoolkit-lib/compare/1.7.0...1.7.1

### Added

- Catch `InterruptExecution` during rollbacks so that the experiment terminates
  gracefully [#132][132].  The remaining rollbacks are not applied.
- Catch `SIGINT` and `SystemExit` during rollbacks so that the experiment
  terminates gracefully [#133][133]. The remaining rollbacks are not applied.

[132]: https://github.com/chaostoolkit/chaostoolkit-lib/issues/132
[133]: https://github.com/chaostoolkit/chaostoolkit-lib/issues/133

## [1.7.0][] - 2019-09-21

[1.7.0]: https://github.com/chaostoolkit/chaostoolkit-lib/compare/1.6.0...1.7.0

### Changed

- Fix to ensure a dry run ignores pauses
- Allow substitution from configuration and secrets into regex and jsonpath
  tolerances

## [1.6.0][] - 2019-09-03

[1.6.0]: https://github.com/chaostoolkit/chaostoolkit-lib/compare/1.5.0...1.6.0

### Added

- Two new control hook points before and after the experiment loading. These
  hooks allow a control to perform certain operations before the experiment
  is actually applied.
- Experiments can be loaded from HTTP server which returns them using a
  `text/plain`  content-type [#130][130]. This allows notably to run directly
  experiments hosted on GitHub.

[130]: https://github.com/chaostoolkit/chaostoolkit-lib/issues/130

### Changed

- Add the `max_retries` parameter to the HTTP provider
- Changed nested tolerance Python probes to return `True` to the experiment in
  case the nested probe returns an object or `True`, and to return `False` in
  case of `None` or `False`. Before, `True` was returned every time except in case
  of an `ActivityFailed` exception. [#128][128].
- Global Python controls are now imported from a specific function called
  `load_global_controls(settings: Settings)`. The reason from loading them
  separately is so that we can have them declared, and registered, as soon
  as we can. Before, they were loaded when the experiments started to be
  executed. Now, we can also run controls when we read the experiment itself,
  which wasn't possible before.
- Read package version by readsing `__version__` from the `chaoslib/__init__.py`
  file directly without importing it, to avoid dependency issues of uninstalled
  third-party packages.

## [1.5.0][] - 2019-07-01

[1.5.0]: https://github.com/chaostoolkit/chaostoolkit-lib/compare/1.4.0...1.5.0

### Changed

- Fix `expect` validation when the value is a scalar rather than a sequence.
- Controls inheritance was getting too greedy because we were extending the
  same list over and over again.
- Prevent control initializations' failure to bubble up
- Pass arguments to control initialization function when declared
- Interrupt nicely the experiment from control at the activity level

## [1.4.0][] - 2019-05-16

[1.4.0]: https://github.com/chaostoolkit/chaostoolkit-lib/compare/1.3.1...1.4.0

### Changed

- [POTENTIALLY BREAKING] Changed the JSONPath implementation from `jsonpath-ng`
  to `jsonpath2` as the former does not fully, or correctly, implement the
  JSON Path specification. The latter is based on the ANTLR grammar and
  implements filters appropriately. The breaking aspect is due to the fact that
  your path may not work anylonger as they may be rejected by the new
  implementation which is more correct. [#119][119].

  Please install `jsonpath2`:

  ```
  $ pip install jsonpath2
  ```

[119]: https://github.com/chaostoolkit/chaostoolkit-lib/issues/119

## [1.3.1][] - 2019-05-10

[1.3.1]: https://github.com/chaostoolkit/chaostoolkit-lib/compare/1.3.0...1.3.1

### Changed

- Fix to pass control's state when probe fails during hypothesis [#118][118]

[118]: https://github.com/chaostoolkit/chaostoolkit-lib/issues/118


## [1.3.0][] - 2019-05-04

[1.3.0]: https://github.com/chaostoolkit/chaostoolkit-lib/compare/1.2.0...1.3.0

### Changed

- Fix to ensure a control's `configuration` parameter is populated when it the 
  control is being `configured` [#114][114]
- Load and apply global controls, those declared in the settings, from the
  `run_experiment` function rather than out of band [#116][116]

  This means that global controls will not be applied before the experiment
  is validated but only when it's executed.

  It also means the global controls will be provided with the experiment, its
  configuration and secrets in case global controls must access these.

[114]: https://github.com/chaostoolkit/chaostoolkit-lib/issues/114
[116]: https://github.com/chaostoolkit/chaostoolkit-lib/issues/116


## [1.2.0][] - 2019-04-17

[1.2.0]: https://github.com/chaostoolkit/chaostoolkit-lib/compare/1.1.2...1.2.0

### Changed

- Create settings directory when it doesn't already exist [#97][97]
- Pass configuration to tolerance checks so that probe tolerance can access it
  [#98][98]
- Fix using a probe as a tolerance validator [#98][98]
- Make settings globally available during the run [#99][99]
- Load controls from settings too now [#99][99]
- Do not build on MacOSX platform [#110][110]
- Run stable Python 3.7 build

[97]: https://github.com/chaostoolkit/chaostoolkit-lib/issues/97
[98]: https://github.com/chaostoolkit/chaostoolkit-lib/issues/98
[99]: https://github.com/chaostoolkit/chaostoolkit-lib/issues/99
[110]: https://github.com/chaostoolkit/chaostoolkit-lib/issues/110

## [1.1.2][] - 2019-03-22

[1.1.2]: https://github.com/chaostoolkit/chaostoolkit-lib/compare/1.1.1...1.1.2

### Changed

- Use a YAML safe loader for settings [#92][92]

[92]: https://github.com/chaostoolkit/chaostoolkit-lib/issues/92

## [1.1.1][] - 2019-03-22

[1.1.1]: https://github.com/chaostoolkit/chaostoolkit-lib/compare/1.1.0...1.1.1

### Changed

- Fix a failure when no top-level controls were provided but an activity
  control was declared [#88][88]
- Warn when control Python package is not installed but do not fail experiment
  during validation [#90][90]. Controls should remain optional.

[88]: https://github.com/chaostoolkit/chaostoolkit-lib/issues/88
[90]: https://github.com/chaostoolkit/chaostoolkit-lib/issues/90


## [1.1.0][] - 2019-03-11

[1.1.0]: https://github.com/chaostoolkit/chaostoolkit-lib/compare/1.0.0...1.1.0

#### Added

- a new tolerance type called `range` to support scenarios such as:
  
  value type is:
  ```
  {
      "status": 200,
      "headers": {"content-type": "text/plain"},
      "body": "1234.8"
  }
  ```

  tolerance is as follows:
  ```
  {
      "type": "range",
      "range": [1000.0, 2000.0]
      }
  }
  ```

  lower and upper bounds may be integers or floats.


## [1.0.0][] - 2019-02-21

[1.0.0]: https://github.com/chaostoolkit/chaostoolkit-lib/compare/1.0.0rc3...1.0.0

### Changed

- Delint to clean things up before 1.0
- Do not pin too strictly or this causes havoc when updating chaoslib

## [1.0.0rc3][] - 2019-01-29

[1.0.0rc3]: https://github.com/chaostoolkit/chaostoolkit-lib/compare/1.0.0rc2...1.0.0rc3

### Changed

- Fix differences of API between Vault KV secret v1 and v2 [#80][80]
- Catch Vault AppRole client error [#81][81]
- Support now [Service Account][serviceaccount] Vault authentication to access Vault secrets [#82][82]

[80]: https://github.com/chaostoolkit/chaostoolkit-lib/issues/80
[81]: https://github.com/chaostoolkit/chaostoolkit-lib/issues/81
[82]: https://github.com/chaostoolkit/chaostoolkit-lib/pull/82

## [1.0.0rc2][] - 2019-01-28

[1.0.0rc2]: https://github.com/chaostoolkit/chaostoolkit-lib/compare/1.0.0rc1...1.0.0rc2

### Changed

- Ensure Python control can be found [#63][63]
- Ensure activity is looked up before control is applied [#64][64]
- Ensure controls are applied only once before/after [#65][65]
- Declare the name property in the catch block of the python control
  validator [#66][66]
- Use `ImportError` exception instead of `ModuleNotFoundError` which is not
  declared in Python 3.5 [#67][67]
- Disallow empty JSON path [#68][68]
- Pass the experiment to each control when requested via the `experiment`
  parameter of the Python function [#69][69]
- Specify the [Vault KV secret][kvversion] default version to be used via the
  `"vault_kv_version"` configuration property, defaulting to v2
- Support now [AppRole][approle] Vault authentication to access Vault secrets
  thanks to @AlexShemeshWix [#74][74]
- [BREAKING] Vault secrets are now accessed via the `path` property [#77][77]
  instead of the `key` property as before. A warning message will be displayed.

    ```json
        {
            "k8s": {
                "mykey": {
                    "type": "vault",
                    "path": "foo/bar"
                }
            }
        }
    ```

  In that case, you get the whole secrets payload from Vault set to the `mykey`
  property. If you want a specific value from that payload, specify its key
  as follows:

    ```json
    {
        "k8s": {
            "mykey": {
                "type": "vault",
                "path": "foo/bar",
                "key": "mypassword"
            }
        }
    }
    ```
- Switch to `yaml.safe_load()` vs the unsafe `yaml.load()` to load YAML
  experiments [#78][78]

[63]: https://github.com/chaostoolkit/chaostoolkit-lib/issues/63
[64]: https://github.com/chaostoolkit/chaostoolkit-lib/issues/64
[65]: https://github.com/chaostoolkit/chaostoolkit-lib/issues/65
[66]: https://github.com/chaostoolkit/chaostoolkit-lib/issues/66
[67]: https://github.com/chaostoolkit/chaostoolkit-lib/issues/67
[68]: https://github.com/chaostoolkit/chaostoolkit-lib/issues/68
[69]: https://github.com/chaostoolkit/chaostoolkit-lib/issues/69
[74]: https://github.com/chaostoolkit/chaostoolkit-lib/pull/74
[77]: https://github.com/chaostoolkit/chaostoolkit-lib/issues/77
[78]: https://github.com/chaostoolkit/chaostoolkit-lib/issues/78

[kvversion]: https://www.vaultproject.io/api/secret/kv/index.html
[approle]: https://www.vaultproject.io/api/auth/approle/index.html
[serviceaccount]: https://www.vaultproject.io/api/auth/kubernetes/index.html

## [1.0.0rc1][] - 2018-11-30

[1.0.0rc1]: https://github.com/chaostoolkit/chaostoolkit-lib/compare/0.22.2...1.0.0rc1

### Changed

- Let's get ready to roll 1.0.0
- Pinned dependency versions

## [0.22.2][] - 2018-11-30

[0.22.2]: https://github.com/chaostoolkit/chaostoolkit-lib/compare/0.22.1...0.22.2

### Changed

* Remove `NoReturn` import as it is not available prior Python 3.6.5 [#90][90]

[90]: https://github.com/chaostoolkit/chaostoolkit/issues/90

## [0.22.1][] - 2018-11-29

[0.22.1]: https://github.com/chaostoolkit/chaostoolkit-lib/compare/0.22.0...0.22.1

### Added

* Bug fix release for missing exporting the chaoslib/control package
* Exposing readme as markdown in https://pypi.org/

## [0.22.0][] - 2018-11-29

[0.22.0]: https://github.com/chaostoolkit/chaostoolkit-lib/compare/0.21.0...0.22.0

### Added

-  listing installed Chaos Toolkit extensions [#64][64]
-  log (at DEBUG level) which Python file holds an activity or control provider
   function [#59][59]
-  add controls to provide entry points into the execution flow to perform
   out of band tasks such as tracing, monitoring or run's control [#84][84]
   Simply add a block such as:
    ```
    "controls": [
       {
            "name": "tracing",
            "provider": {
                "type": "python",
                "module": "chaostracing.control"
            }
        }
    ]
    ```
    At the experiment, steady-state and/or activity level. This would apply
    the `tracing` control before and after the element it is enclosed in.

    By default, a control defined at the experiment level will be applied
    before and after, if you want to limit to one or the other, use the
    `scope` property:

    ```
    "controls": [
       {
            "name": "tracing",
            "scope": "after",
            "provider": {
                "type": "python",
                "module": "chaostracing.control"
            }
        }
    ]
    ```

    By default, a control defined at the experiment level will be applied at
    all sub-levels. You can change that behavior like this:

    ```
    "controls": [
       {
            "name": "tracing",
            "automatic": false,
            "provider": {
                "type": "python",
                "module": "chaostracing.control"
            }
        }
    ]
    ```

[64]: https://github.com/chaostoolkit/chaostoolkit/issues/64
[59]: https://github.com/chaostoolkit/chaostoolkit-lib/issues/59
[84]: https://github.com/chaostoolkit/chaostoolkit/issues/84

## [0.21.0][] - 2018-09-19

[0.21.0]: https://github.com/chaostoolkit/chaostoolkit-lib/compare/0.20.1...0.21.0

### Added

-  add [codecov][] integration
-  add a new `"deviated"` flag to the journal to signal when the experiment ran
   fully but the steady state deviated after the experimental method was
   executed
-  add a new `RunFlowEvent.RunDeviated` declaration which can be used to
   signal when the experiment deviated. This can be sent in addition to the
   other events. This would allow subscribers to be notified when an experiment
   failed because the system deviated, while not being notified for any other
   failures that aborted the experiment run altogether [#56][56]
-  attempt to detect the encoding of the stdout/stderr streams of the process
   activities. This is only the case when either the [chardet][] or [cchardet][]
   packages are installed. When decoding does fail, raise an `ActivityFailed`
   exception

[codecov]: https://codecov.io/gh/chaostoolkit/chaostoolkit-lib
[#56]: https://github.com/chaostoolkit/chaostoolkit/issues/56
[chardet]: https://chardet.readthedocs.io/en/latest/
[cchardet]: https://github.com/PyYoshi/cChardet

### Changed

-  wording of the messages when the experiment deviated [#56][56]

## [0.20.1][] - 2018-08-24

[0.20.1]: https://github.com/chaostoolkit/chaostoolkit-lib/compare/0.20.0...0.20.1

### Changed

- Pass an `Accept: application/json, application/x+yaml` header when fetching
  the experiment over HTTP

## [0.20.0][] - 2018-08-09

[0.20.0]: https://github.com/chaostoolkit/chaostoolkit-lib/compare/0.19.0...0.20.0

### Changed

- renamed `FailedActivity` to a more active style: `ActivityFailed` [#17][17]

[17]: https://github.com/chaostoolkit/chaostoolkit-lib/issues/17

### Added

- support for the `extensions` block. A sequence of extension objects which are
  free to contain any piece of data they need. Their only mandatory property
  is a `name` [#60][60]
- support for loading experiments from a remote endpoint using the HTTP protocol
  is now supported [#53][53]. Note that we do not perform any validation that
  the endpoint is safe, it's up to the user to be careful here (for instance
  by downloading the experiment using curl and reviewing it). We also do not
  tolerate self-signed endpoints for now.
- added an `auths` entry to the settings file so that it can be used when
  loading from a remote endpoint that requires credentials. For now, the
  credentials should be manually added but this may be addressed when [#65][65]
  is tackled, below is an example of such an entry:

    ```yaml
    auths:
      mydomain.com:
        type: basic
        value: XYZ
      otherdomain.com:
        type: bearer
        value: UIY
      localhost:8081:
        type: digest
        value: UIY
    ```

[53]: https://github.com/chaostoolkit/chaostoolkit/issues/53
[60]: https://github.com/chaostoolkit/chaostoolkit/issues/60
[65]: https://github.com/chaostoolkit/chaostoolkit/issues/65

## [0.19.0][] - 2018-07-05

[0.17.0]: https://github.com/chaostoolkit/chaostoolkit-lib/compare/0.17.0...0.19.0

### Added

- jsonpath tolerance can now take an ̀`expect` property to compare the returned
  results with a given value (which is not really well supported in jsonpath
  when not dealing with arrays)
- Ability to save settings as well as load them.
- Display a warning to the user when a HTTP call (using the HTTP provider)
  returned a status code above 399. This makes it easier to track, during the
  experimental method or rollbacks, when the endpoint responded something
  we may not expected. During the steady state hypothesis checks, this warning
  is not displayed as this may be expected [#46][46]

[46]: https://github.com/chaostoolkit/chaostoolkit-lib/issues/46

### Changed

- when the probe of the steady state hypothesis fails with a `FailedActivity`
  exception, we now say that the steady state hypothesis was not met. Before,
  it would simply bail the whole experiment very sadly

## [0.17.0][] - 2018-04-27

[0.17.0]: https://github.com/chaostoolkit/chaostoolkit-lib/compare/0.16.0...0.17.0

### Added

-   Experiments can now be loaded from YAML as well [#54][54]

[54]: https://github.com/chaostoolkit/chaostoolkit/issues/54

## [0.16.0][] - 2018-04-13

[0.16.0]: https://github.com/chaostoolkit/chaostoolkit-lib/compare/0.15.1...0.16.0

### Changed

-   HTTP provider can pass request body as JSON when
    `"Content-Type: application/json"` is passed in the `headers` object of
    the provider
-   Process provider can also take its arguments as a string now so you can pass
    the command line arguments as-is. This is needed because some commands do not
    respect POSIX and this fails with Python subprocess
-   Output a dict from process probes, with keys 'status', 'stdout' and 'stderr'.
    This is a first step to better tolerance checks on process probes. [#21][21]
-   Tolerance is richer now as well. If you provide a dictionary, it won't be
    considered only as a new probe to run. Instead, it will look for the `type`
    key. It's a follow-up of [#21][21]:

    - if type is `"probe"`, then it is considered a new probe to run as usual,
      and the status of the probe makes the status of the tolerance.
    - if type is `"regex"`, then a `pattern` key must also be present with
      a valid [Python regex][re]. If a `target` key is also present, it must
      indicate where to find the content to search for in the tested value.
      If the tested value comes from a process probe, the `target` key must be
      either `"stdout"` or `"stderr"`. If it is a HTTP probe,  the `target` key
      must be `"body"`. In all other cases, the tested value is checked as-is.
    - if type is `"jsonpath"`, then a `path` key must also be present with
      a valid [JSON Path][jp]. If a `target` key is also present, it must
      indicate where to find the content to search for in the tested value.
      If the tested value comes from a process probe, the `target` key must be
      either `"stdout"` or `"stderr"`. If it is a HTTP probe,  the `target` key
      must be `"body"`. In all other cases, the tested value is checked as-is.
      Note that, when the tested value is a string (no matter where read from),
      we try to parse it as a JSON payload first.
      Finally, you can provide a ̀`count` key as well, there are exactly that
      number of matches.


[21]: https://github.com/chaostoolkit/chaostoolkit/issues/21
[re]: https://docs.python.org/3/library/re.html#module-re
[jp]: https://github.com/h2non/jsonpath-ng

## [0.15.1][] - 2018-03-09

[0.15.1]: https://github.com/chaostoolkit/chaostoolkit-lib/compare/0.15.0...0.15.1

### Changed

-   Log a message when loading the configuration 
-   Raise `InvalidExperiment` when a configuration or secret references a key
    in the environment and that key does not exist (it may not be set however)
    [#40][40]. This bails the experiment at validation time so before it runs.

[40]: https://github.com/chaostoolkit/chaostoolkit-lib/issues/40

## [0.15.0][] - 2018-02-20

[0.15.0]: https://github.com/chaostoolkit/chaostoolkit-lib/compare/0.14.0...0.15.0

### Changed

-   Process activities can now take their arguments as a list rather than a
    dictionary. The rationale is that command line arguments sometimes need
    ordering and dictionaries only provided ordering (as in insertion ordering)
    only [since Python 3.6][ordereddict]. Assuming older versions of Python will
    eventually get it backported is not reasonable. Therefore, a list is more
    appropriate now and a warning message will be displayed when your experiment
    uses the dictionary approach. Notice that HTTP and Python activities will
    remain mapping only. [#34][34]
-   Added module to warn about deprecated features.
-   Added settings for the user-supplied configurations [#35][35]
-   Added event support [#33][33]

[33]: https://github.com/chaostoolkit/chaostoolkit-lib/issues/33
[34]: https://github.com/chaostoolkit/chaostoolkit-lib/pull/34
[ordereddict]: https://stackoverflow.com/a/39980744/1363905
[35]: https://github.com/chaostoolkit/chaostoolkit-lib/issues/35

## [0.14.0][] - 2018-02-06

[0.14.0]: https://github.com/chaostoolkit/chaostoolkit-lib/compare/0.13.1...0.14.0

### Changed

-   Do not fail the discovery when an extension is missing the `__all__`
    attribute [#28][28]
-   Include extension activity arguments type when discovering
    extension [#19][19]

[19]: https://github.com/chaostoolkit/chaostoolkit-lib/issues/19
[28]: https://github.com/chaostoolkit/chaostoolkit-lib/issues/28

## [0.13.1][] - 2018-01-30

[0.13.1]: https://github.com/chaostoolkit/chaostoolkit-lib/compare/0.13.0...0.13.1

### Changed

-   Steady state is optional, so don't expect it here

## [0.13.0][] - 2018-01-28

[0.13.0]: https://github.com/chaostoolkit/chaostoolkit-lib/compare/0.12.2...0.13.0

### Changed

-   HTTP provider must be able to connect to self-signed HTTPS endpoint [#25][25]
-   Steady state is now added to the generated json report

[25]: https://github.com/chaostoolkit/chaostoolkit-lib/issues/25

## [0.12.2][] - 2018-01-24

[0.12.2]: https://github.com/chaostoolkit/chaostoolkit-lib/compare/0.12.1...0.12.2

### Changed

-   missing hvac dependency should not break chaos with an exception [#23][23]

[23]: https://github.com/chaostoolkit/chaostoolkit-lib/issues/23

## [0.12.1][] - 2018-01-20

[0.12.1]: https://github.com/chaostoolkit/chaostoolkit-lib/compare/0.12.0...0.12.1

### Changed

-   yaml is not required in this package

## [0.12.0][] - 2018-01-20

[0.12.0]: https://github.com/chaostoolkit/chaostoolkit-lib/compare/0.11.0...0.12.0

### Changed

- Various dependencies cleanups
- Added the DCO notice for contributors

## [0.11.0][] - 2018-01-17

[0.11.0]: https://github.com/chaostoolkit/chaostoolkit-lib/compare/0.10.0...0.11.0

### Changed

- Steady state hypothesis is not mandatory when exploring [#18][18]

[18]: https://github.com/chaostoolkit/chaostoolkit/issues/18

## [0.10.0][] - 2018-01-16

[0.10.0]: https://github.com/chaostoolkit/chaostoolkit-lib/compare/0.9.4...0.10.0

### Added

- New discovery of extension capabilities [#16][16]

### Changed

- Pinning ply dependency version to 3.4 to avoid random install failures [#8][8]

[8]: https://github.com/chaostoolkit/chaostoolkit-lib/issues/8
[16]: https://github.com/chaostoolkit/chaostoolkit-lib/issues/16

## [0.9.4][] - 2018-01-10

[0.9.4]: https://github.com/chaostoolkit/chaostoolkit-lib/compare/0.9.3...0.9.4

### Changed

- Proper merge of secrets from the different supported loaders

## [0.9.3][] - 2018-01-09

[0.9.3]: https://github.com/chaostoolkit/chaostoolkit-lib/compare/0.9.2...0.9.3

### Changed

- Do not forget to load inlined secrets

## [0.9.2][] - 2018-01-05

[0.9.2]: https://github.com/chaostoolkit/chaostoolkit-lib/compare/0.9.1...0.9.2

### Changed

- HTTP probe header dict must be serialiable back to JSON

## [0.9.1][] - 2018-01-05

[0.9.1]: https://github.com/chaostoolkit/chaostoolkit-lib/compare/0.9.0...0.9.1

### Removed

- HTTP activity will not check status code any longer [#10][10]
- Process activity will not check return code any longer [#10][10]

[10]: https://github.com/chaostoolkit/chaostoolkit-lib/issues/10

## [0.9.0][] - 2018-01-05

[0.9.0]: https://github.com/chaostoolkit/chaostoolkit-lib/compare/0.8.2...0.9.0

### Added

- Steady state is now run after the method as well [#19][19]
- Allow tolerance to be based on the HTTP status code of the probe [#20][20]

### Changed

- Logging when an activity runs in the background
- Pause after we capture the end time of an activity
- HTTP Probe now returns a dict with status code, headers and body of the
  response

[19]: https://github.com/chaostoolkit/chaostoolkit/issues/19
[20]: https://github.com/chaostoolkit/chaostoolkit/issues/20

## [0.8.2][] - 2017-12-18

[0.8.2]: https://github.com/chaostoolkit/chaostoolkit-lib/compare/0.8.1...0.8.2

### Changed

- Missing transitive dependency "ply"

## [0.8.1][] - 2017-12-18

[0.8.1]: https://github.com/chaostoolkit/chaostoolkit-lib/compare/0.8.0...0.8.1

### Changed

- Packaging up the dev requirements for install from the tarball

## [0.8.0][] - 2017-12-17

[0.8.0]: https://github.com/chaostoolkit/chaostoolkit-lib/compare/0.7.0...0.8.0

### Added

- Substitution from configuration and secrets so values can be dynamically set
- The journal contains now a global status of the run

### Changed

- Pausing activity message is logged before the activity running message for
  better clarity
- Arguments are now substituted with their configuration and secrets values
  before being applied

## [0.7.0][] - 2017-12-12

[0.7.0]: https://github.com/chaostoolkit/chaostoolkit-lib/compare/0.6.0...0.7.0

### Added

- Configuration schema support
- Lots of logging added at the DEBUG level
- [EXPERIMENTAL] Loading secrets from HashiCorp vault

### Changed

- [BREAKING] Secrets from environment variable now respects the API and do not
  get detected by parsing the secret's value
- Better handling of the steady hypothesis not matching its expectations
  Now the experiment terminates cleanly

## [0.6.0][] - 2017-12-06

[0.6.0]: https://github.com/chaostoolkit/chaostoolkit-lib/compare/0.5.1...0.6.0

### Changed

* [BREAKING]: The specification has changed in a non-compatible way. We are
  working towards a 1.0.0 version of the specification as the initial draft was
  merely to set the stage. The `method` has been simplified and there are no
  more `steady` and `close` probes, only probes. We also now define a steady
  state hypothesis that would fail the experiment should it not meet its
  expected state. Finally, we define a `rollbacks` entry so that experiments
  can revert changes they made

### Added

* Experiment captures now SIGINT and system exit signals and swallows them so
  the journal is returned and can be inspected
* Activities can be cached and referenced from within experiment


## [0.5.1][] - 2017-11-23

[0.5.1]: https://github.com/chaostoolkit/chaostoolkit-lib/compare/0.5.0...0.5.1

### Changed

-   Do not shadow functions
-   Log full errors on debug level
-   Always pause even if activity failed


## [0.5.0][] - 2017-11-19

[0.5.0]: https://github.com/chaostoolkit/chaostoolkit-lib/compare/0.4.0...0.5.0

### Changed

-   Split the inner of `run_experiment` into various functions for better
    composability
-   Pause before/after activity


## [0.4.0][] - 2017-10-18

[0.4.0]: https://github.com/chaostoolkit/chaostoolkit-lib/compare/0.3.0...0.4.0

### Changed

-   Better logging

## [0.3.0][] - 2017-10-18

[0.3.0]: https://github.com/chaostoolkit/chaostoolkit-lib/compare/0.2.0...0.3.0

### Added

-   An `expected_status` for HTTP probe to consider HTTP errors as expected in
    some cases

## [0.2.0][] - 2017-10-10

[0.2.0]: https://github.com/chaostoolkit/chaostoolkit-lib/compare/0.1.1...0.2.0

### Added

-   A first draft to loading secrets from environment
-   Passing those secrets as a mapping to actions and probes expecting them
-   Added support for background activities
-   Dry mode support

### Removed

-   Unused layer module

## [0.1.1][] - 2017-10-06

[0.1.1]: https://github.com/chaostoolkit/chaostoolkit-lib/compare/0.1.0...0.1.1

### Changed

-   Package up extra files when installed from source

## [0.1.0][] - 2017-10-06

[0.1.0]: https://github.com/chaostoolkit/chaostoolkit-lib/tree/0.1.0

### Added

-   Initial release<|MERGE_RESOLUTION|>--- conflicted
+++ resolved
@@ -15,8 +15,6 @@
 
 * Switched from pycodestyle/pylama to `black`, `flake8`, `isort`
 * Update CI builds to build, lint, and test
-<<<<<<< HEAD
-=======
 * Allow nesting of secrets
 * Secrets loaded from a vault can be overridden by variables
 * In secrets testcases, change the os.environ to be a patch, not an assignment within the testcase.
@@ -27,7 +25,7 @@
 * Updated `.github/workflows/release.yaml` to check that both `CHANGELOG.md`
 and `chaoslib/__init__.py` get updated in line with a new version
 * Updated `Makefile` to specify `python3` instead of `python`
->>>>>>> 17aa2cfe
+
 
 ### Added
 
