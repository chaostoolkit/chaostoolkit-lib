--- conflicted
+++ resolved
@@ -3,7 +3,6 @@
 ## [Unreleased][]
 ## [1.24.0][] - 2021-11-08
 
-<<<<<<< HEAD
 
 [Unreleased]: https://github.com/chaostoolkit/chaostoolkit-lib/compare/1.24.0...HEAD
 
@@ -13,9 +12,9 @@
   The dynamic config is a regular activity (probe) in the configuration section.
   If there's a use-case for seting a configuration dynamicly right before the experiment is starting.
   It's exceute the probe, and then the return value of this probe will be the config you wish to set.
-=======
+
 [Unreleased]: https://github.com/chaostoolkit/chaostoolkit-lib/compare/1.23.0...HEAD
->>>>>>> fbacbc8a
+
 
 ## [1.23.0][] - 2021-11-05
 
